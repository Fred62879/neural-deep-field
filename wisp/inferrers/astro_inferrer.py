--- conflicted
+++ resolved
@@ -1759,7 +1759,7 @@
             if self.plot_lambdawise_spectra_loss:
                 loss_func = self._get_spectra_loss_func(
                     self.extra_args["spectra_loss_cho"])
-<<<<<<< HEAD
+
         elif self.brute_force:
             if self.qtz:
                 self.spectra_infer_pipeline.set_batch_reduction_order("qtz_first")
@@ -1768,21 +1768,6 @@
             if self.classify_redshift_based_on_l2 or \
                self.classify_redshift_based_on_combined_ssim_l2:
                 l2_loss_func = self._get_spectra_loss_func("l2")
-=======
-        elif self.classify_redshift:
-            if self.brute_force:
-                if self.qtz:
-                    self.spectra_infer_pipeline.set_batch_reduction_order("qtz_first")
-                loss_func = self._get_spectra_loss_func(
-                    self.extra_args["spectra_loss_cho"])
-                if self.classify_redshift_based_on_l2 or \
-                   self.classify_redshift_based_on_combined_ssim_l2:
-                    l2_loss_func = self._get_spectra_loss_func("l2")
-            elif self.freeze_spectra:
-                pass
-            else: raise ValueError()
-        else: raise ValueError()
->>>>>>> 0d0f0435
 
         if self.save_redshift_classification_data or \
            self.clsfy_sc_infer or self.clsfy_genlz_infer:
