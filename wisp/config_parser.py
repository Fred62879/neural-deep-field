# Copyright (c) 2022, NVIDIA CORPORATION & AFFILIATES.  All rights reserved.
#
# NVIDIA CORPORATION & AFFILIATES and its licensors retain all intellectual property
# and proprietary rights in and to this software, related documentation
# and any modifications thereto.  Any use, reproduction, disclosure or
# distribution of this software and related documentation without an express
# license agreement from NVIDIA CORPORATION & AFFILIATES is strictly prohibited.

import os
import sys
import argparse
import pprint
import yaml
import torch
from wisp.datasets import *
from wisp.models import Pipeline
from wisp.models.nefs import *
from wisp.models.grids import *
from wisp.tracers import *
from wisp.datasets.transforms import *

str2optim = {m.lower(): getattr(torch.optim, m) for m in dir(torch.optim) if m[0].isupper()}

def register_class(cls, name):
    globals()[name] = cls

def parse_options(return_parser=False):
    """Function used to parse options.

    Apps should use these CLI options, and then extend using parser.add_argument_group('app')

    Args:
        return_parser : If true, will return the parser object instead of the parsed arguments.
                        This is useful if you want to keep the parser around to add special argument
                        groups through app.
    """

    # New CLI parser
    parser = argparse.ArgumentParser(description='ArgumentParser for kaolin-wisp.')

    ###################
    # Global arguments
    ###################
    global_group = parser.add_argument_group('global')
    global_group.add_argument('--trainer-type', type=str,
                              help='Trainer class to use')
    global_group.add_argument('--exp-name', type=str,
                              help='Experiment name.')
    global_group.add_argument('--perf', action='store_true',
                              help='Use high-level profiling for the trainer.')
    global_group.add_argument('--detect-anomaly', action='store_true',
                              help='Turn on anomaly detection.')
    global_group.add_argument('--config', type=str,
                              help='Path to config file to replace defaults.')

    ###################
    # Grid arguments
    ###################
    grid_group = parser.add_argument_group('grid')

    grid_group.add_argument('--grid-type', type=str, default='OctreeGrid',
                            choices=['None', 'OctreeGrid', 'CodebookOctreeGrid', 'TriplanarGrid', 'HashGrid'],
                            help='Type of grid to use.')
    grid_group.add_argument('--interpolation-type', type=str, default='linear',
                            choices=['linear', 'closest'],
                            help='SPC interpolation mode.')
    grid_group.add_argument('--as-type', type=str, default='none',
                            choices=['none', 'octree'],
                            help='Type of accelstruct to use.')
    grid_group.add_argument('--raymarch-type', type=str, default='voxel',
                            choices=['voxel', 'ray'],
                            help='Method of raymarching. `voxel` samples within each primitive, \
                                  `ray` samples within rays and then filters them with the primitives. \
                                  See the accelstruct for details.')
    grid_group.add_argument('--multiscale-type', type=str, default='sum',
                            choices=['cat', 'sum'],
                            help='Type of multiscale aggregation function to use.')
    grid_group.add_argument('--feature-dim', type=int, default=32,
                            help='Feature map dimension')
    grid_group.add_argument('--feature-std', type=float, default=0.0,
                            help='Feature map std')
    grid_group.add_argument('--feature-bias', type=float, default=0.0,
                            help='Feature map bias')
    grid_group.add_argument('--noise-std', type=float, default=0.0,
                            help='Added noise to features in training.')
    grid_group.add_argument('--num-lods', type=int, default=1,
                            help='Number of LODs')
    grid_group.add_argument('--base-lod', type=int, default=2,
                            help='Base level LOD')
    grid_group.add_argument('--max-grid-res', type=int, default=2048,
                            help='The maximum grid resolution. Used only in geometric initialization.')
    grid_group.add_argument('--tree-type', type=str, default='quad',
                            choices=['quad', 'geometric'],
                            help='What type of tree to use. `quad` is a quadtree or octree-like growing \
                                  scheme, whereas geometric is the Instant-NGP growing scheme.')
    grid_group.add_argument('--codebook-bitwidth', type=int, default=8,
                            help='Bitwidth to use for the codebook. The number of vectors will be 2^bitwidth.')

    ###################
    # Embedder arguments
    ###################
    embedder_group = parser.add_argument_group('embedder')
    embedder_group.add_argument('--embedder-type', type=str, default='none',
                                choices=['none', 'positional', 'fourier'])
    embedder_group.add_argument('--pos-multires', type=int, default=10,
                                help='log2 of max freq')
    embedder_group.add_argument('--view-multires', type=int, default=4,
                                help='log2 of max freq')

    ###################
    # Decoder arguments (and general global network things)
    ###################
    net_group = parser.add_argument_group('net')

    net_group.add_argument('--nef-type', type=str,
                          help='The neural field class to be used.')
    net_group.add_argument('--layer-type', type=str, default='none',
                            choices=['none', 'spectral_norm', 'frobenius_norm', 'l_1_norm', 'l_inf_norm'])
    net_group.add_argument('--activation-type', type=str, default='relu',
                            choices=['relu', 'sin'])
    net_group.add_argument('--decoder-type', type=str, default='basic',
                            choices=['none', 'basic'])

    net_group.add_argument('--num-layers', type=int, default=1,
                          help='Number of layers for the decoder')
    net_group.add_argument('--hidden-dim', type=int, default=128,
                          help='Network width')
    net_group.add_argument('--out-dim', type=int, default=1,
                          help='output dimension')
    net_group.add_argument('--skip', type=int, default=None,
                          help='Layer to have skip connection.')
    net_group.add_argument('--pretrained', type=str,
                          help='Path to pretrained model weights.')
    net_group.add_argument('--position-input', action='store_true',
                          help='Use position as input.')

    ###################
    # Arguments for dataset
    ###################
    data_group = parser.add_argument_group('dataset')

    data_group.add_argument('--dataset-type', type=str, default=None,
                            choices=['sdf', 'multiview','astro2d','astro3d'],
                            help='Dataset class to use')
    data_group.add_argument('--dataset-path', type=str,
                            help='Path to the dataset')
    data_group.add_argument('--dataset-num-workers', type=int, default=-1,
                            help='Number of workers for dataset preprocessing, if it supports multiprocessing. \
                                 -1 indicates no multiprocessing.')

    # SDF Dataset
    data_group.add_argument('--sample-mode', type=str, nargs='*',
                            default=['rand', 'near', 'near', 'trace', 'trace'],
                            help='The sampling scheme to be used.')
    data_group.add_argument('--get-normals', action='store_true',
                            help='Sample the normals.')
    data_group.add_argument('--num-samples', type=int, default=100000,
                            help='Number of samples per mode (or per epoch for SPC)')
    data_group.add_argument('--num-samples-on-mesh', type=int, default=100000000,
                            help='Number of samples generated on mesh surface to initialize occupancy structures')
    data_group.add_argument('--sample-tex', action='store_true',
                            help='Sample textures')
    data_group.add_argument('--mode-mesh-norm', type=str, default='sphere',
                            choices=['sphere', 'aabb', 'planar', 'none'],
                            help='Normalize the mesh')
    data_group.add_argument('--samples-per-voxel', type=int, default=256,
                            help='Number of samples per voxel (for SDF initialization from grid)')

    # Multiview Dataset
    data_group.add_argument('--multiview-dataset-format', default='standard',
                            choices=['standard', 'rtmv'],
                            help='Data format for the transforms')
    data_group.add_argument('--num-rays-sampled-per-img', type=int, default='4096',
                            help='Number of rays to sample per image')
    data_group.add_argument('--bg-color', default='white',
                            choices=['white', 'black'],
                            help='Background color')
    data_group.add_argument('--mip', type=int, default=None,
                            help='MIP level of ground truth image')

    # astro 2D dataset

    ###################
    # Arguments for optimizer
    ###################
    optim_group = parser.add_argument_group('optimizer')
    optim_group.add_argument('--optimizer-type', type=str, default='adam', choices=list(str2optim.keys()),
                             help='Optimizer to be used.')
    optim_group.add_argument('--lr', type=float, default=0.001,
                             help='Learning rate.')
    optim_group.add_argument('--weight-decay', type=float, default=0,
                             help='Weight decay.')
    optim_group.add_argument('--grid-lr-weight', type=float, default=100.0,
                             help='Relative LR weighting for the grid')
    optim_group.add_argument('--rgb-loss', type=float, default=1.0,
                            help='Weight of rgb loss')

    ###################
    # Arguments for training
    ###################
    train_group = parser.add_argument_group('trainer')
    train_group.add_argument('--epochs', type=int, default=250,
                             help='Number of epochs to run the training.')
    train_group.add_argument('--batch-size', type=int, default=512,
                             help='Batch size for the training.')
    train_group.add_argument('--resample', action='store_true',
                             help='Resample the dataset after every epoch.')
    train_group.add_argument('--only-last', action='store_true',
                             help='Train only last LOD.')
    train_group.add_argument('--resample-every', type=int, default=1,
                             help='Resample every N epochs')
    train_group.add_argument('--model-format', type=str, default='full',
                             choices=['full', 'state_dict'],
                             help='Format in which to save models.')
    train_group.add_argument('--save-as-new', action='store_true',
                             help='Save the model at every epoch (no overwrite).')
<<<<<<< HEAD
    train_group.add_argument('--save-every', type=int, default=5,
                             help='Save the model at every N epoch.')
    train_group.add_argument('--render-every', type=int, default=5,
=======
    train_group.add_argument('--save-every', type=int, default=5, 
                             help='Save the model at every N epochs.')
    train_group.add_argument('--render-tb-every', type=int, default=5,
                                help='Render every N iterations')
    train_group.add_argument('--log-tb-every', type=int, default=5,
>>>>>>> 75039a42
                                help='Render every N epochs')
    # TODO (ttakikawa): Only used for SDFs, but also should support RGB etc
    train_group.add_argument('--log-2d', action='store_true',
                             help='Log cutting plane renders to TensorBoard.')
    train_group.add_argument('--log-dir', type=str, default='_results/logs/runs/',
                             help='Log file directory for checkpoints.')
    # TODO (ttakikawa): This is only really used in the SDF training but it should be useful for multiview too
    train_group.add_argument('--grow-every', type=int, default=-1,
                             help='Grow network every X epochs')
    train_group.add_argument('--prune-every', type=int, default=-1,
                             help='Prune every N iterations')
    # TODO (ttakikawa): Only used in multiview training, combine with the SDF growing schemes.
    train_group.add_argument('--random-lod', action='store_true',
                             help='Use random lods to train.')
    # One by one trains one level at a time.
    # Increase starts from [0] and ends up at [0,...,N]
    # Shrink strats from [0,...,N] and ends up at [N]
    # Fine to coarse starts from [N] and ends up at [0,...,N]
    # Only last starts and ends at [N]
    train_group.add_argument('--growth-strategy', type=str, default='increase',
                             choices=['onebyone','increase','shrink', 'finetocoarse', 'onlylast'],
                             help='Strategy for coarse-to-fine training')
<<<<<<< HEAD
=======
    
    train_group.add_argument("--wandb-project", type=str, default=None, help="Weights & Biases Project")
    train_group.add_argument("--wandb-run_name", type=str, default=None, help="Weights & Biases Run Name")
    train_group.add_argument("--wandb-entity", type=str, default=None, help="Weights & Biases Entity")
    train_group.add_argument(
        "--wandb-viz-nerf-angles",
        type=int,
        default=20,
        help="Number of Angles to visualize a scene on Weights & Biases. Set this to 0 to disable 360 degree visualizations."
    )
    train_group.add_argument(
        "--wandb-viz-nerf-distance",
        type=int,
        default=3,
        help="Distance to visualize Scene from on Weights & Biases"
    )

>>>>>>> 75039a42

    ###################
    # Arguments for validation
    ###################
    valid_group = parser.add_argument_group('validation')

    valid_group.add_argument('--valid-only', action='store_true',
                             help='Run validation only (and do not run training).')
    valid_group.add_argument('--valid-every', type=int, default=-1,
                             help='Frequency of running validation.')
    valid_group.add_argument('--valid-split', type=str, default='val',
                             help='Split to use for validation.')

    ###################
    # Arguments for renderer
    ###################
    renderer_group = parser.add_argument_group('renderer')
    renderer_group.add_argument('--render-res', type=int, nargs=2, default=[512, 512],
                                help='Width/height to render at.')
    renderer_group.add_argument('--render-batch', type=int, default=0,
                                help='Batch size (in number of rays) for batched rendering.')
    renderer_group.add_argument('--camera-origin', type=float, nargs=3, default=[-2.8, 2.8, -2.8],
                                help='Camera origin.')
    renderer_group.add_argument('--camera-lookat', type=float, nargs=3, default=[0, 0, 0],
                                help='Camera look-at/target point.')
    renderer_group.add_argument('--camera-fov', type=float, default=30,
                                help='Camera field of view (FOV).')
    renderer_group.add_argument('--camera-proj', type=str, choices=['ortho', 'persp'], default='persp',
                                help='Camera projection.')
    renderer_group.add_argument('--camera-clamp', nargs=2, type=float, default=[0, 10],
                                help='Camera clipping bounds.')
    renderer_group.add_argument('--tracer-type', type=str, default='PackedRFTracer',
                                help='The tracer to be used.')

    # TODO(ttakikawa): In the future the interface will be such that you either select an absolute step size or
    #                  you select the number of steps to take. Sphere tracing will take step-scales.
    renderer_group.add_argument('--num-steps', type=int, default=128,
                                help='Number of steps for raymarching / spheretracing / etc')
    renderer_group.add_argument('--step-size', type=float, default=1.0,
                                help='Scale of step size')

    # Sphere tracing stuff
    renderer_group.add_argument('--min-dis', type=float, default=0.0003,
                                help='Minimum distance away from surface for spheretracing')

    # TODO(ttakikawa): Shader stuff... will be more modular in future
    renderer_group.add_argument('--matcap-path', type=str,
                                default='data/matcaps/matcap_plastic_yellow.jpg',
                                help='Path to the matcap texture to render with.')
    renderer_group.add_argument('--ao', action='store_true',
                                help='Use ambient occlusion.')
    renderer_group.add_argument('--shadow', action='store_true',
                                help='Use shadowing.')
    renderer_group.add_argument('--shading-mode', type=str, default='normal',
                                choices=['matcap', 'rb', 'normal'],
                                help='Shading mode.')

    # Parse and run
    if return_parser:
        return parser
    else:
        return argparse_to_str(parser)

def parse_yaml_config(config_path, parser):
    """Parses and sets the parser defaults with a yaml config file.

    Args:
        config_path : path to the yaml config file.
        parser : The parser for which the defaults will be set.
        parent : True if parsing the parent yaml. Should never be set to True by the user.
    """
    with open(config_path) as f:
        config_dict = yaml.safe_load(f)

    list_of_valid_fields = []
    for group in parser._action_groups:
        group_dict = {list_of_valid_fields.append(a.dest) for a in group._group_actions}
    list_of_valid_fields = set(list_of_valid_fields)

    defaults_dict = {}

    # Load the parent config if it exists
    parent_config_path = config_dict.pop("parent", None)

    if parent_config_path is not None:
        if not os.path.isabs(parent_config_path):
            parent_config_path = os.path.join(os.path.split(config_path)[0], parent_config_path)
        with open(parent_config_path) as f:
            parent_config_dict = yaml.safe_load(f)
        if "parent" in parent_config_dict.keys():
            raise Exception("Hierarchical configs of more than 1 level deep are not allowed.")
        for key in parent_config_dict:
            for field in parent_config_dict[key]:
                if field not in list_of_valid_fields:
                    raise ValueError(
                        f"ERROR: {field} is not a valid option. Check for typos in the config."
                    )
                defaults_dict[field] = parent_config_dict[key][field]

    # Loads child parent and overwrite the parent configs
    # The yaml files assumes the argument groups, which aren't actually nested.
    for key in config_dict:
        for field in config_dict[key]:
            if field not in list_of_valid_fields:
                raise ValueError(
                    f"ERROR: {field} is not a valid option. Check for typos in the config."
                )
            defaults_dict[field] = config_dict[key][field]

    parser.set_defaults(**defaults_dict)

def argparse_to_str(parser, args=None):
    """Convert parser to string representation for Tensorboard logging.

    Args:
        parser (argparse.parser): Parser object. Needed for the argument groups.
        args : The parsed arguments. Will compute from the parser if None.

    Returns:
        args    : The parsed arguments.
        arg_str : The string to be printed.
    """

    if args is None:
        args = parser.parse_args()

    if args.config is not None:
        parse_yaml_config(args.config, parser)

    args = parser.parse_args()

    args_dict = {}
    for group in parser._action_groups:
        group_dict = {a.dest: getattr(args, a.dest, None) for a in group._group_actions}
        args_dict[group.title] = vars(argparse.Namespace(**group_dict))

    pp = pprint.PrettyPrinter(indent=2)
    args_str = pp.pformat(args_dict)
    args_str = f'```{args_str}```'

    return args, args_str

def get_optimizer_from_config(args):
    """Utility function to get the optimizer from the parsed config.
    """
    optim_cls = str2optim[args.optimizer_type]
    if args.optimizer_type == 'adam':
        optim_params = {'eps': 1e-15}
    elif args.optimizer_type == 'sgd':
        optim_params = {'momentum': 0.8}
    else:
        optim_params = {}
    return optim_cls, optim_params

def get_modules_from_config(args):
    """Utility function to get the modules for training from the parsed config.
    """
    device = torch.device('cuda' if torch.cuda.is_available() else 'cpu')
    nef = globals()[args.nef_type](**vars(args))
    tracer = globals()[args.tracer_type](**vars(args))
    pipeline = Pipeline(nef, tracer)

    if args.pretrained:
        if args.model_format == "full":
            pipeline = torch.load(args.pretrained)
        else:
            pipeline.load_state_dict(torch.load(args.pretrained))
    pipeline.to(device)

    if args.dataset_type == "multiview":
        transform = SampleRays(args.num_rays_sampled_per_img)
        train_dataset = MultiviewDataset(**vars(args), transform=transform)
        train_dataset.init()

        if pipeline.nef.grid is not None:
            if isinstance(pipeline.nef.grid, OctreeGrid):
                if not args.valid_only and not pipeline.nef.grid.blas_initialized():
                    if args.multiview_dataset_format in ['rtmv']:
                        pipeline.nef.grid.init_from_pointcloud(train_dataset.coords)
                    else:
                        pipeline.nef.grid.init_dense()
                    pipeline.to(device)
            if isinstance(pipeline.nef.grid, HashGrid):
                if not args.valid_only:
                    if args.tree_type == 'quad':
                        pipeline.nef.grid.init_from_octree(args.base_lod, args.num_lods)
                    elif args.tree_type == 'geometric':
                        pipeline.nef.grid.init_from_geometric(16, args.max_grid_res, args.num_lods)
                    else:
                        raise NotImplementedError
                    pipeline.to(device)

    elif args.dataset_type == "sdf":
        train_dataset = SDFDataset(args.sample_mode, args.num_samples,
                                   args.get_normals, args.sample_tex)

        if pipeline.nef.grid is not None:
            if isinstance(pipeline.nef.grid, OctreeGrid):

                if not args.valid_only and not pipeline.nef.grid.blas_initialized():
                    pipeline.nef.grid.init_from_mesh(
                        args.dataset_path, sample_tex=args.sample_tex, num_samples=args.num_samples_on_mesh)
                    pipeline.to(device)

                train_dataset.init_from_grid(pipeline.nef.grid, args.samples_per_voxel)
            else:
                train_dataset.init_from_mesh(args.dataset_path, args.mode_mesh_norm)
    else:
        raise ValueError(f'"{args.dataset_type}" unrecognized dataset_type')
    return pipeline, train_dataset, device<|MERGE_RESOLUTION|>--- conflicted
+++ resolved
@@ -214,17 +214,11 @@
                              help='Format in which to save models.')
     train_group.add_argument('--save-as-new', action='store_true',
                              help='Save the model at every epoch (no overwrite).')
-<<<<<<< HEAD
-    train_group.add_argument('--save-every', type=int, default=5,
-                             help='Save the model at every N epoch.')
-    train_group.add_argument('--render-every', type=int, default=5,
-=======
     train_group.add_argument('--save-every', type=int, default=5, 
                              help='Save the model at every N epochs.')
     train_group.add_argument('--render-tb-every', type=int, default=5,
                                 help='Render every N iterations')
     train_group.add_argument('--log-tb-every', type=int, default=5,
->>>>>>> 75039a42
                                 help='Render every N epochs')
     # TODO (ttakikawa): Only used for SDFs, but also should support RGB etc
     train_group.add_argument('--log-2d', action='store_true',
@@ -247,8 +241,6 @@
     train_group.add_argument('--growth-strategy', type=str, default='increase',
                              choices=['onebyone','increase','shrink', 'finetocoarse', 'onlylast'],
                              help='Strategy for coarse-to-fine training')
-<<<<<<< HEAD
-=======
     
     train_group.add_argument("--wandb-project", type=str, default=None, help="Weights & Biases Project")
     train_group.add_argument("--wandb-run_name", type=str, default=None, help="Weights & Biases Run Name")
@@ -266,7 +258,6 @@
         help="Distance to visualize Scene from on Weights & Biases"
     )
 
->>>>>>> 75039a42
 
     ###################
     # Arguments for validation
