# Copyright (c) 2022, NVIDIA CORPORATION & AFFILIATES.  All rights reserved.  #
# NVIDIA CORPORATION & AFFILIATES and its licensors retain all intellectual property
# and proprietary rights in and to this software, related documentation
# and any modifications thereto.  Any use, reproduction, disclosure or
# distribution of this software and related documentation without an express
# license agreement from NVIDIA CORPORATION & AFFILIATES is strictly prohibited.

import os
import time
import logging as log
from datetime import datetime
from abc import ABC, abstractmethod
import torch
from torch.utils.tensorboard import SummaryWriter
from torch.utils.data import DataLoader
from wisp.offline_renderer import OfflineRenderer
from wisp.framework import WispState, BottomLevelRendererState
from wisp.utils import PerfTimer
from wisp.datasets import default_collate

import wandb
import numpy as np


def log_metric_to_wandb(key, _object, step):
    wandb.log({key: _object}, step=step, commit=False)


def log_images_to_wandb(key, image, step):
    wandb.log({key: wandb.Image(np.moveaxis(image, 0, -1))}, step=step, commit=False)


class BaseTrainer(ABC):
    """
    Base class for the trainer.

    The default overall flow of things:

    init()
    |- set_renderer()
    |- set_logger()

    train():
        for every epoch:
            pre_epoch()

            iterate()
                pre_step()
                step()
                post_step()

            post_epoch()
            |- log_tb()
            |- save_model()
            |- render_tb()
            |- resample_dataset()

            validate()

    Each of these submodules can be overriden, or extended with super().

    """

    #######################
    # __init__
    #######################

    # TODO (operel): Rename scene_state -> wisp_state (not doing that now to avoid big merge with Clement)
    def __init__(self, pipeline, dataset, num_epochs, batch_size,
                 optim_cls, lr, weight_decay, grid_lr_weight, optim_params, log_dir, device,
                 exp_name=None, info=None, scene_state=None, extra_args=None,
                 render_tb_every=-1, save_every=-1, using_wandb=False):
        """Constructor.

        Args:
            pipeline (wisp.core.Pipeline): The pipeline with tracer and neural field to train.
            dataset (torch.Dataset): The dataset to use for training.
            num_epochs (int): The number of epochs to run the training for.
            batch_size (int): The batch size used in training.
            optim_cls (torch.optim): The Optimizer object to use
            lr (float): The learning rate to use
            weight_decay (float): The weight decay to use
            optim_params (dict): Optional params for the optimizer.
            device (device): The device to run the training on.
            log_dir (str): The directory to save the training logs in.
            exp_name (str): The experiment name to use for logging purposes.
            info (str): The args to save to the logger.
            scene_state (wisp.core.State): Use this to inject a scene state from the outside to be synced
                                           elsewhere.
            extra_args (dict): Optional dict of extra_args for easy prototyping.
            render_tb_every (int): The number of epochs between renders for tensorboard logging. -1 = no rendering.
            save_every (int): The number of epochs between model saves. -1 = no saving.
        """
        log.info(f'Info: \n{info}')
        log.info(f'Training on {extra_args["dataset_path"]}')

        self.extra_args = extra_args
        self.info = info

        self.pipeline = pipeline
        log.info("Total number of parameters: {}".format(
            sum(p.numel() for p in self.pipeline.nef.parameters()))\
        )
        # Set device to use
        self.device = device
        device_name = torch.cuda.get_device_name(device=self.device)
        log.info(f'Using {device_name} with CUDA v{torch.version.cuda}')

        self.init_renderer()

        self.dataset = dataset

        # Optimizer params
        self.optim_cls = optim_cls
        self.lr = lr
        self.weight_decay = weight_decay
        self.grid_lr_weight = grid_lr_weight
        self.optim_params = optim_params
        self.init_optimizer()

        # Training params
        self.num_epochs = num_epochs
        self.batch_size = batch_size
        self.exp_name = exp_name if exp_name else "unnamed_experiment"

        # initialize scene_state
        if scene_state is None:
            scene_state = WispState()
        self.scene_state = scene_state
        self.scene_state.graph.neural_pipelines[self.exp_name] = self.pipeline
        self.scene_state.optimization.train_data.append(dataset)

        if hasattr(self.dataset, "data"):
            self.scene_state.graph.cameras = self.dataset.data.get("cameras", dict())

        # TODO(ttakikawa): Rename to num_epochs?
        # Max is a bit ambiguous since it could be the upper bound value or the num iterations.
        # If it's the upper bound value it can be confusing based on the indexing system.
        self.scene_state.optimization.max_epochs = self.num_epochs

        self.timer = PerfTimer(activate=extra_args["perf"])
        self.timer.reset()

        self.scaler = torch.cuda.amp.GradScaler()

        # In-training variables
        self.train_data_loader_iter = None
        self.val_data_loader = None
        self.dataset_size = None
        self.log_dict = {}
        self.init_dataloader()

        self.log_fname = f'{datetime.now().strftime("%Y%m%d-%H%M%S")}'
        self.log_dir = os.path.join(
            log_dir,
            self.exp_name,
            self.log_fname
        )
        
        # Default TensorBoard Logging
        self.writer = SummaryWriter(self.log_dir, purge_step=0)
        self.writer.add_text('Info', self.info)
        self.render_tb_every = render_tb_every
        self.save_every = save_every
        self.using_wandb = using_wandb
        self.timer.check('set_logger')
        
        if self.using_wandb:
            for d in range(self.extra_args["num_lods"]):
                wandb.define_metric(f"LOD-{d}-360-Degree-Scene")
                wandb.define_metric(
                    f"LOD-{d}-360-Degree-Scene",
                    step_metric=f"LOD-{d}-360-Degree-Scene/step"
                )

        self.iteration = 1

    def init_dataloader(self):
        self.train_data_loader = DataLoader(self.dataset,
                                            batch_size=self.batch_size,
                                            collate_fn=default_collate,
                                            shuffle=True, pin_memory=True, num_workers=0)

    def init_optimizer(self):
        """Default initialization for the optimizer.
        """

        params_dict = { name : param for name, param in self.pipeline.nef.named_parameters() }

        params = []
        decoder_params = []
        grid_params = []
        rest_params = []

        for name in params_dict:

            if 'decoder' in name:
                # If "decoder" is in the name, there's a good chance it is in fact a decoder,
                # so use weight_decay
                decoder_params.append(params_dict[name])

            elif 'grid' in name:
                # If "grid" is in the name, there's a good chance it is in fact a grid,
                # so use grid_lr_weight
                grid_params.append(params_dict[name])

            else:
                rest_params.append(params_dict[name])

        params.append({"params" : decoder_params,
                       "lr": self.lr,
                       "weight_decay": self.weight_decay})

        params.append({"params" : grid_params,
                       "lr": self.lr * self.grid_lr_weight})

        params.append({"params" : rest_params,
                       "lr": self.lr})

        self.optimizer = self.optim_cls(params, **self.optim_params)

    def init_renderer(self):
        """Default initalization for the renderer.
        """
        self.renderer = OfflineRenderer(**self.extra_args)

    def resample_dataset(self):
        """
        Override this function if some custom logic is needed.

        Args:
            (torch.utils.data.Dataset): Training dataset.
        """
        if hasattr(self.dataset, 'resample'):
            log.info("Reset DataLoader")
            self.dataset.resample()
            self.init_dataloader()
            self.timer.check('create_dataloader')
        else:
            raise ValueError("resample=True but the dataset doesn't have a resample method")

    def init_log_dict(self):
        """
        Override this function to use custom logs.
        """
        self.log_dict['total_loss'] = 0.0
        self.log_dict['total_iter_count'] = 0

    def pre_epoch(self):
        """
        Override this function to change the pre-epoch preprocessing.
        This function runs once before the epoch.
        """
        # The DataLoader is refreshed befored every epoch, because by default, the dataset refreshes
        # (resamples) after every epoch.

        self.loss_lods = list(range(0, self.extra_args["num_lods"]))
        if self.extra_args["grow_every"] > 0:
<<<<<<< HEAD
            self.grow(epoch)

=======
            self.grow()
        
>>>>>>> 75039a42
        if self.extra_args["only_last"]:
            self.loss_lods = self.loss_lods[-1:]

        if self.extra_args["resample"] and self.epoch % self.extra_args["resample_every"] == 0:
            self.resample_dataset()

        self.pipeline.train()

        self.timer.check('pre_epoch done')
    
    def post_epoch(self):
        """
        Override this function to change the post-epoch post processing.

        By default, this function logs to Tensorboard, renders images to Tensorboard, saves the model,
        and resamples the dataset.

        To keep default behaviour but also augment with other features, do 
          
          super().post_epoch()

        in the derived method.
        """
        self.pipeline.eval()

        total_loss = self.log_dict['total_loss'] / len(self.train_data_loader)
        self.scene_state.optimization.losses['total_loss'].append(total_loss)

        self.log_cli()
        self.log_tb()
        
        # Render visualizations to tensorboard
        if self.render_tb_every > -1 and self.epoch % self.render_tb_every == 0:
            self.render_tb()
       
       # Save model
        if self.save_every > -1 and self.epoch % self.save_every == 0 and self.epoch != 0:
            self.save_model()
        return
        
        self.timer.check('post_epoch done')

    def pre_step(self):
        """
        Override this function to change the pre-step preprocessing (runs per iteration).
        """
        return
    
    def post_step(self):
        """
        Override this function to change the pre-step preprocessing (runs per iteration).
        """
        return

    def grow(self):
        stage = min(self.extra_args["num_lods"],
                    (self.epoch // self.extra_args["grow_every"]) + 1) # 1 indexed
        if self.extra_args["growth_strategy"] == 'onebyone':
            self.loss_lods = [stage-1]
        elif self.extra_args["growth_strategy"] == 'increase':
            self.loss_lods = list(range(0, stage))
        elif self.extra_args["growth_strategy"] == 'shrink':
            self.loss_lods = list(range(0, self.extra_args["num_lods"]))[stage-1:]
        elif self.extra_args["growth_strategy"] == 'finetocoarse':
            self.loss_lods = list(range(
                0, self.extra_args["num_lods"]
            ))[self.extra_args["num_lods"] - stage:]
        elif self.extra_args["growth_strategy"] == 'onlylast':
            self.loss_lods = list(range(0, self.extra_args["num_lods"]))[-1:]
        else:
            raise NotImplementedError

    def begin_epoch(self):
        """Begin epoch.
        """
        self.reset_data_iterator()
        self.pre_epoch()
        self.init_log_dict()

    def end_epoch(self):
        """End epoch.
        """
        self.post_epoch()

        if self.extra_args["valid_every"] > -1 and \
                self.epoch % self.extra_args["valid_every"] == 0 and \
                self.epoch != 0:
            self.validate()
            self.timer.check('validate')

        if self.epoch < self.num_epochs:
            self.epoch += 1
        else:
            self.scene_state.optimization.running = False

    def reset_data_iterator(self):
        """Rewind the iterator for the new epoch.
        """
        self.scene_state.optimization.iterations_per_epoch = len(self.train_data_loader)
        self.train_data_loader_iter = iter(self.train_data_loader)

    def next_batch(self):
        """Actually iterate the data loader.
        """
        return next(self.train_data_loader_iter)

    def iterate(self):
        """Advances the training by one training step (batch).
        """
        if self.scene_state.optimization.running:
            iter_start_time = time.time()
            self.scene_state.optimization.iteration = self.iteration
            try:
                if self.train_data_loader_iter is None:
                    self.begin_epoch()
                data = self.next_batch()
                self.iteration += 1
            except StopIteration:
                self.end_epoch()
                self.begin_epoch()
                data = self.next_batch()
            self.pre_step()
            self.step(data)
            self.post_step()
            iter_end_time = time.time()
            self.scene_state.optimization.elapsed_time += iter_end_time - iter_start_time

    @abstractmethod
    def step(self, data):
        """Advance the training by one step using the batched data supplied.

        data (dict): Dictionary of the input batch from the DataLoader.
        """
        pass
<<<<<<< HEAD

    #######################
    # post_epoch
    #######################

    def post_epoch(self, epoch):
        """
        Override this function to change the post-epoch post processing.

        By default, this function logs to Tensorboard, renders images to Tensorboard, saves the model,
        and resamples the dataset.

        To keep default behaviour but also augment with other features, do

          super().post_epoch(self, epoch)
=======
    
    def log_cli(self):
        """
        Override this function to change CLI logging.
>>>>>>> 75039a42

        By default, this function only runs every epoch.
        """
<<<<<<< HEAD
        self.pipeline.eval()

        total_loss = self.log_dict['total_loss'] / self.log_dict['total_iter_count']
        self.scene_state.optimization.losses['total_loss'].append(total_loss)

        # Write to tensorboard
        self.log_tb(epoch)

        # Render visualizations to tensorboard
        if self.render_every > -1 and epoch % self.render_every == 0:
            self.render_tb(epoch)

        # Save model
        if self.save_every > -1 and epoch % self.save_every == 0:
            self.save_model(epoch)

        self.timer.check('post_epoch done')

    #######################
    # post_epoch helper functions
    #######################
=======
        # Average over iterations
        log_text = 'EPOCH {}/{}'.format(self.epoch, self.num_epochs)
        log_text += ' | total loss: {:>.3E}'.format(self.log_dict['total_loss'] / len(self.train_data_loader))
>>>>>>> 75039a42

    def log_tb(self):
        """
        Override this function to change loss / other numeric logging to TensorBoard / Wandb.
        """
<<<<<<< HEAD
        # Average over iterations
        log_text = 'EPOCH {}/{}'.format(epoch, self.num_epochs)
        self.log_dict['total_loss'] /= self.log_dict['total_iter_count']
        log_text += ' | total loss: {:>.3E}'.format(self.log_dict['total_loss'])

        self.log_dict['l2_loss'] /= self.log_dict['total_iter_count']
        log_text += ' | l2 loss: {:>.3E}'.format(self.log_dict['l2_loss'])

        # Log losses
        self.writer.add_scalar('Loss/total_loss', self.log_dict['total_loss'], epoch)
        self.writer.add_scalar('Loss/l2_loss', self.log_dict['l2_loss'], epoch)

        log.info(log_text)

    def render_tb(self, epoch):
=======
        for key in self.log_dict:
            if 'loss' in key:
                self.writer.add_scalar(f'Loss/{key}', self.log_dict[key] / len(self.train_data_loader), self.epoch)
                if self.using_wandb:
                    log_metric_to_wandb(f'Loss/{key}', self.log_dict[key] / len(self.train_data_loader), self.epoch)
    
    def render_tb(self):
>>>>>>> 75039a42
        """
        Override this function to change render logging to TensorBoard / Wandb.
        """
        self.pipeline.eval()
        for d in [self.extra_args["num_lods"] - 1]:
            out = self.renderer.shade_images(self.pipeline,
                                             f=self.extra_args["camera_origin"],
                                             t=self.extra_args["camera_lookat"],
                                             fov=self.extra_args["camera_fov"],
                                             lod_idx=d,
                                             camera_clamp=self.extra_args["camera_clamp"])

            # Premultiply the alphas since we're writing to PNG (technically they're already premultiplied)
            if self.extra_args["bg_color"] == 'black' and out.rgb.shape[-1] > 3:
                bg = torch.ones_like(out.rgb[..., :3])
                out.rgb[..., :3] += bg * (1.0 - out.rgb[..., 3:4])

            out = out.image().byte().numpy_dict()
<<<<<<< HEAD
            if out.get('depth') is not None:
                self.writer.add_image(f'Depth/{d}', out['depth'].T, epoch)
            if out.get('hit') is not None:
                self.writer.add_image(f'Hit/{d}', out['hit'].T, epoch)
            if out.get('normal') is not None:
                self.writer.add_image(f'Normal/{d}', out['normal'].T, epoch)
            if out.get('rgba') is not None:
                self.writer.add_image(f'RGBA/{d}', out['rgba'].T, epoch)
            else:
                if out.get('rgb') is not None:
                    self.writer.add_image(f'RGB/{d}', out['rgb'].T, epoch)
                if out.get('alpha') is not None:
                    self.writer.add_image(f'Alpha/{d}', out['alpha'].T, epoch)

    def save_model(self, epoch):
=======

            log_buffers = ['depth', 'hit', 'normal', 'rgb', 'alpha']

            for key in log_buffers:
                if out.get(key) is not None:
                    self.writer.add_image(f'{key}/{d}', out[key].T, self.epoch)
                    if self.using_wandb:
                        log_images_to_wandb(f'{key}/{d}', out[key].T, self.epoch)

    def save_model(self):
>>>>>>> 75039a42
        """
        Override this function to change model saving.
        """

        if self.extra_args["save_as_new"]:
            model_fname = os.path.join(self.log_dir, f'model-ep{self.epoch}-it{self.iteration}.pth')
        else:
            model_fname = os.path.join(self.log_dir, f'model.pth')

        log.info(f'Saving model checkpoint to: {model_fname}')
        if self.extra_args["model_format"] == "full":
            torch.save(self.pipeline, model_fname)
        else:
            torch.save(self.pipeline.state_dict(), model_fname)
<<<<<<< HEAD

    #######################
    # train
    #######################

=======
        
        if self.using_wandb:
            name = wandb.util.make_artifact_name_safe(f"{wandb.run.name}-model")
            model_artifact = wandb.Artifact(name, type="model")
            model_artifact.add_file(model_fname)
            wandb.run.log_artifact(model_artifact, aliases=["latest", f"ep{self.epoch}_it{self.iteration}"])
        
>>>>>>> 75039a42
    def train(self):
        """
        Override this if some very specific training procedure is needed.
        """
        self.scene_state.optimization.running = True

        while self.scene_state.optimization.running:
            self.iterate()

        self.writer.close()

    @abstractmethod
    def validate(self):
        pass

    #######################
    # Properties
    #######################

    @property
    def epoch(self) -> int:
        return self.scene_state.optimization.epoch

    @epoch.setter
    def epoch(self, epoch: int) -> int:
        self.scene_state.optimization.epoch = epoch

    @property
    def iteration(self) -> int:
        return self.scene_state.optimization.iteration

    @iteration.setter
    def iteration(self, iteration: int) -> int:
        self.scene_state.optimization.iteration = iteration<|MERGE_RESOLUTION|>--- conflicted
+++ resolved
@@ -256,13 +256,8 @@
 
         self.loss_lods = list(range(0, self.extra_args["num_lods"]))
         if self.extra_args["grow_every"] > 0:
-<<<<<<< HEAD
-            self.grow(epoch)
-
-=======
             self.grow()
-        
->>>>>>> 75039a42
+
         if self.extra_args["only_last"]:
             self.loss_lods = self.loss_lods[-1:]
 
@@ -397,80 +392,21 @@
         data (dict): Dictionary of the input batch from the DataLoader.
         """
         pass
-<<<<<<< HEAD
-
-    #######################
-    # post_epoch
-    #######################
-
-    def post_epoch(self, epoch):
-        """
-        Override this function to change the post-epoch post processing.
-
-        By default, this function logs to Tensorboard, renders images to Tensorboard, saves the model,
-        and resamples the dataset.
-
-        To keep default behaviour but also augment with other features, do
-
-          super().post_epoch(self, epoch)
-=======
     
     def log_cli(self):
         """
         Override this function to change CLI logging.
->>>>>>> 75039a42
 
         By default, this function only runs every epoch.
         """
-<<<<<<< HEAD
-        self.pipeline.eval()
-
-        total_loss = self.log_dict['total_loss'] / self.log_dict['total_iter_count']
-        self.scene_state.optimization.losses['total_loss'].append(total_loss)
-
-        # Write to tensorboard
-        self.log_tb(epoch)
-
-        # Render visualizations to tensorboard
-        if self.render_every > -1 and epoch % self.render_every == 0:
-            self.render_tb(epoch)
-
-        # Save model
-        if self.save_every > -1 and epoch % self.save_every == 0:
-            self.save_model(epoch)
-
-        self.timer.check('post_epoch done')
-
-    #######################
-    # post_epoch helper functions
-    #######################
-=======
         # Average over iterations
         log_text = 'EPOCH {}/{}'.format(self.epoch, self.num_epochs)
         log_text += ' | total loss: {:>.3E}'.format(self.log_dict['total_loss'] / len(self.train_data_loader))
->>>>>>> 75039a42
 
     def log_tb(self):
         """
         Override this function to change loss / other numeric logging to TensorBoard / Wandb.
         """
-<<<<<<< HEAD
-        # Average over iterations
-        log_text = 'EPOCH {}/{}'.format(epoch, self.num_epochs)
-        self.log_dict['total_loss'] /= self.log_dict['total_iter_count']
-        log_text += ' | total loss: {:>.3E}'.format(self.log_dict['total_loss'])
-
-        self.log_dict['l2_loss'] /= self.log_dict['total_iter_count']
-        log_text += ' | l2 loss: {:>.3E}'.format(self.log_dict['l2_loss'])
-
-        # Log losses
-        self.writer.add_scalar('Loss/total_loss', self.log_dict['total_loss'], epoch)
-        self.writer.add_scalar('Loss/l2_loss', self.log_dict['l2_loss'], epoch)
-
-        log.info(log_text)
-
-    def render_tb(self, epoch):
-=======
         for key in self.log_dict:
             if 'loss' in key:
                 self.writer.add_scalar(f'Loss/{key}', self.log_dict[key] / len(self.train_data_loader), self.epoch)
@@ -478,7 +414,6 @@
                     log_metric_to_wandb(f'Loss/{key}', self.log_dict[key] / len(self.train_data_loader), self.epoch)
     
     def render_tb(self):
->>>>>>> 75039a42
         """
         Override this function to change render logging to TensorBoard / Wandb.
         """
@@ -497,23 +432,6 @@
                 out.rgb[..., :3] += bg * (1.0 - out.rgb[..., 3:4])
 
             out = out.image().byte().numpy_dict()
-<<<<<<< HEAD
-            if out.get('depth') is not None:
-                self.writer.add_image(f'Depth/{d}', out['depth'].T, epoch)
-            if out.get('hit') is not None:
-                self.writer.add_image(f'Hit/{d}', out['hit'].T, epoch)
-            if out.get('normal') is not None:
-                self.writer.add_image(f'Normal/{d}', out['normal'].T, epoch)
-            if out.get('rgba') is not None:
-                self.writer.add_image(f'RGBA/{d}', out['rgba'].T, epoch)
-            else:
-                if out.get('rgb') is not None:
-                    self.writer.add_image(f'RGB/{d}', out['rgb'].T, epoch)
-                if out.get('alpha') is not None:
-                    self.writer.add_image(f'Alpha/{d}', out['alpha'].T, epoch)
-
-    def save_model(self, epoch):
-=======
 
             log_buffers = ['depth', 'hit', 'normal', 'rgb', 'alpha']
 
@@ -524,7 +442,6 @@
                         log_images_to_wandb(f'{key}/{d}', out[key].T, self.epoch)
 
     def save_model(self):
->>>>>>> 75039a42
         """
         Override this function to change model saving.
         """
@@ -539,21 +456,13 @@
             torch.save(self.pipeline, model_fname)
         else:
             torch.save(self.pipeline.state_dict(), model_fname)
-<<<<<<< HEAD
-
-    #######################
-    # train
-    #######################
-
-=======
-        
+
         if self.using_wandb:
             name = wandb.util.make_artifact_name_safe(f"{wandb.run.name}-model")
             model_artifact = wandb.Artifact(name, type="model")
             model_artifact.add_file(model_fname)
             wandb.run.log_artifact(model_artifact, aliases=["latest", f"ep{self.epoch}_it{self.iteration}"])
-        
->>>>>>> 75039a42
+
     def train(self):
         """
         Override this if some very specific training procedure is needed.
