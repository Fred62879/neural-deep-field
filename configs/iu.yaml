        
global:
    verbose: False
    use_gpu: True
    use_tqdm: True
    on_cedar: False
    on_graham: False
    on_sockeye: True
    print_shape: False
    show_memory: True
    activate_model_timer: False
    activate_trainer_timer: False
    exp_name: 'neg-sup' #sanity-check-scale'
    seed: 80

    tasks: ['codebook_pretrain'] #,'recon_gt_spectra','save_redshift','plot_codebook_logits'] #,'recon_codebook_spectra','save_qtz_weights,'save_pixel_values']
<<<<<<< HEAD
    #tasks: ['codebook_pretrain_infer','plot_codebook_coeff_all_bins'] #,'recon_spectra_all_bins'] #'plot_codebook_coeff','recon_spectra','save_optimal_bin_ids','save_redshift'] #'recon_codebook_spectra'] #,'save_qtz_weights','save_pixel_values','recon_img','integrate_gt_spectra']
=======
    tasks: ['codebook_pretrain_infer','recon_spectra','save_redshift'] #'plot_codebook_coeff_all_bins','recon_spectra_all_bins','plot_codebook_coeff','recon_spectra','save_optimal_bin_ids','save_redshift','recon_codebook_spectra','save_qtz_weights','save_pixel_values','recon_img','integrate_gt_spectra']
>>>>>>> 60b2bbb9
    #tasks: ['redshift_pretrain'] #,'recon_gt_spectra','save_redshift','plot_codebook_coeff'] #,'save_pixel_values','recon_codebook_spectra_individ']
    #tasks: ['redshift_pretrain_infer','recon_spectra','save_redshift'] #,'recon_spectra_all_bins','plot_redshift_logits','plot_binwise_spectra_loss','plot_codebook_coeff','save_optimal_bin_ids','recon_codebook_spectra''save_codebook_latents','save_qtz_weights',]

    #tasks: ['main_infer','recon_img']
    #tasks: ['main_infer','plot_redshift']
    #tasks: ['main_infer','recon_gt_spectra']
    #tasks: ['main_infer','plot_latent_embed']
    #tasks: ['main_infer','plot_gt_pixel_distrib']
    #tasks: ['main_infer','save_soft_qtz_weights']
    #tasks: ['main_infer','recon_codebook_spectra_individ']
    #tasks: ['main_infer','plot_embed_map','plot_redshift']
    #tasks: ['main_infer','plot_scaler','plot_redshift']
    #tasks: ['main_infer','recon_gt_spectra','log_soft_qtz_weights']
    #tasks: ['main_infer','recon_gt_spectra','log_pixel_value']
    #tasks: ['main_infer','recon_dummy_spectra','recon_gt_spectra']
    #tasks: ['main_infer','recon_gt_spectra','recon_codebook_spectra']
    #tasks: ['main_infer','recon_img','recon_synthetic_band','plot_embed_map']
    #tasks: ['main_infer','recon_img','plot_embed_map','plot_redshift','plot_scaler','save_qtz_weights']
    #tasks: ['train'] #,'save_redshift_during_train','recon_gt_spectra_during_train','recon_img_during_train'] #,'recon_codebook_spectra_individ_during_train','save_qtz_weights_during_train'
    #tasks: ['main_infer','recon_gt_spectra','save_redshift','recon_img'] #,'recon_codebook_spectra_individ']
    #tasks: ['test','recon_gt_spectra','save_redshift','recon_codebook_spectra_individ','save_qtz_weights','recon_img']

optimizer:
    optimizer_type: 'adam'
    optimize_latents_use_lbfgs: False

    b1: 0.5
    b2: 0.999
    lr: 1e-4
    grid_lr: 1e-3
    codebook_latents_lr: 1e-3
    redshift_latents_lr: 1e-1
    codebook_lr: 1e-6
    codebook_pretrain_lr: 1e-3
    weight_decay: 1e-5
    grid_lr_weight: 100

net:
    nef_type: 'AstroHyperSpectralNerf' #'AstroNerf'
    model_redshift: True
    redshift_model_method: 'classification' #'regression'
    redshift_classification_method: 'weighted_avg' #'argmax'

    encode_wave: True
    wave_encode_method: 'positional_encoding'
    wave_multiplier: 20

    encode_coords: True
    coords_encode_method: 'grid' #'positional_encoding'

embedder:
    coords_embed_bias: True
    coords_embed_dim: 16
    coords_embed_omega: 8
    coords_embed_sigma: 1.0
    coords_embed_seed: 2

    wave_embed_bias: True
    wave_embed_dim: 32
    wave_embed_omega: 1
    wave_embed_sigma: 1
    wave_embed_seed: 1

    wave_encoder_num_hidden_layers: 2
    wave_encoder_hidden_dim: 64
    wave_encoder_siren_first_w0: 6
    wave_encoder_siren_hidden_w0: 30
    wave_encoder_siren_seed: 0
    wave_encoder_siren_coords_scaler: 1
    wave_encoder_siren_last_linear: False

grid:
    grid_dim: 2
    grid_type: 'DenseGrid'
    grid_interpolation_type: 'linear'
    grid_multiscale_type: 'cat'
    grid_feature_dim: 2
    grid_feature_std: 1
    grid_num_lods: 1 #16 # max / min = b**l
    tree_type: 'geometric'
    min_grid_res: 64 #6
    max_grid_res: 64 #690 #160
    codebook_bitwidth: 20
    interpolation_align_corners: True

pretrain:
    pretrain_codebook: True
    sample_from_codebook_pretrain_spectra: True

<<<<<<< HEAD
    pretrain_batch_size: 10
=======
    pretrain_batch_size: 15
>>>>>>> 60b2bbb9
    pretrain_pixel_beta: 1
    pretrain_redshift_beta: 0.1

    pretrain_use_all_wave: False
    pretrain_num_wave_samples: 50
    pretrain_wave_sample_method: 'uniform' #_non_random'

    pretrain_pixel_supervision: False

    pretrain_optimize_latents_alternately: False
    em_alternation_starts_with: "codebook_latents"
    em_alternation_steps: [10,20]

    negative_supervise_wrong_redshift: True
    neg_sup_with_optimal_wrong_bin: True
    neg_sup_beta: 1
    neg_sup_constant: 0.1

    neg_sup_optimize_alternately: True
    neg_sup_alternation_starts_with: "latents"
    neg_sup_alternation_steps: [1,1]

    zero_init_codebook_latents: True
    optimize_codebook_latents_as_logits: True
    optimize_codebook_latents_for_each_redshift_bin: True
    optimize_codebook_latents: True
    load_pretrained_codebook_latents: False
    optimize_codebook_logits_mlp: False
    load_pretrained_codebook_logits_mlp: False

    calculate_binwise_spectra_loss: True
    use_binwise_spectra_loss_as_redshift_logits: False
    binwise_loss_beta: 50

    zero_init_redshift_latents: True
    optimize_redshift_latents_as_logits: True
    optimize_redshift_latents: True
    optimize_redshift_logits_mlp: False

    regularize_redshift_logits: False
    redshift_logits_regu_beta: 100
    redshift_logits_regu_method: 'laplace' #'l1'

    regularize_codebook_logits: False
    codebook_logits_regu_beta: 1

    regularize_codebook_latents: False
    codebook_latents_regu_beta: 100

    regularize_within_codebook_spectra: False
    regularize_across_codebook_spectra: False
    codebook_spectra_regu_beta: 1

    pretrain_log_dir: '20231117-221529_400_spectra_32_codes_30k_epochs_resumed'
    pretrained_model_name: 'model-ep4000-it0.pth'

    split_latent: True
    use_latents_as_coords: True

    codebook_latent_dim: 32
    scaler_latent_dim: 0
    redshift_logit_latent_dim: 330

    main_train_with_pretrained_latents: False
<<<<<<< HEAD
    redshift_pretrain_num_spectra: 200
=======
    redshift_pretrain_num_spectra: 400
>>>>>>> 60b2bbb9

    add_redshift_logit_bias: False
    plot_logits_for_gt_bin: False
    plot_individ_spectra_loss: False
    calculate_bin_wise_spectra_loss: False

    debug_lbfgs: False

decoder:
    decoder_num_hidden_layers: 1
    decoder_hidden_dim: 128
    decoder_layer_type: 'none'
    decoder_activation_type: "relu"
    decoder_skip_layers: []

    siren_seed: 0
    siren_first_w0: 24
    siren_hidden_w0: 6
    siren_coords_scaler: 8
    siren_last_linear: True

qtz:
    quantization_strategy: 'soft'
    quantization_calculate_loss: False # only if hard qtz
    qtz_latent_dim: 32
    qtz_num_embed: 32
    qtz_beta: 1
    qtz_seed: 8

    temped_qtz: False
    qtz_temperature_scale: 0.01

spatial_decod:
    decode_bias: True
    decode_scaler: True

    spatial_decod_hidden_dim: 64
    spatial_decod_num_hidden_layers: 1
    spatial_decod_output_dim: 16
    spatial_decod_layer_type: 'none'
    spatial_decod_activation_type: 'relu'
    spatial_decod_skip_layers: []

    scaler_decod_hidden_dim: 64
    scaler_decod_num_hidden_layers: 1
    scaler_decod_layer_type: 'none'
    scaler_decod_activation_type: 'relu'
    scaler_decod_skip_layers: []

    redshift_decod_hidden_dim: 1024
    redshift_decod_num_hidden_layers: 1
    redshift_decod_layer_type: 'none'
    redshift_decod_activation_type: 'relu'
    redshift_decod_skip_layers: []

    redshift_lo: -0.09
    redshift_hi: 6.5
    redshift_bin_width: 0.02

hyperspectral:
    use_batched_hps_model: True
    hps_combine_method: 'concat'
    integration_method: 'dot_prod'
    intensify_intensity: False
    intensification_method: 'sinh'
    spectra_batch_reduction_order: 'qtz_first' #bin_avg_first'

trainer:
    trainer_type: 'AstroTrainer'
    log_dir: '/scratch/projects/vision/data/pdr3/output'
    cedar_log_dir: '/home/fred862/scratch/vision/data/pdr3/output'
    sockeye_log_dir: '/arc/project/pr-kmyi-1/fred/data/pdr3/output'

    plot_loss: True
    pixel_loss_cho: l1_mean
    spectra_loss_cho: l2_none #emd
    redshift_loss_cho: l2_mean

<<<<<<< HEAD
    num_epochs: 10000
=======
    num_epochs: 100
>>>>>>> 60b2bbb9
    batch_size: 5500
    valid_every: -1
    render_tb_every: -1
    log_tb_every: -1
<<<<<<< HEAD
    log_cli_every: 1000
=======
    log_cli_every: 10
>>>>>>> 60b2bbb9
    log_gpu_every: -1
    plot_grad_every: -1
    save_data_every: -1
    save_model_every: 100

    train_with_all_pixels: True
    train_pixel_ratio: 1
    gpu_data: ['coords','pixels','weights','full_wave','full_emitted_wave','wave','trans','nsmpl','spectra_source_data','spectra_masks','spectra_pixels','spectra_redshift','spectra_wave','spectra_redshift','redshift','spectra_latents','gt_spectra_pixels','gt_spectra_redshift','sup_spectra_wave','sup_spectra_masks','sup_spectra_data','init_redshift_prob','scaler_latents','redshift_latents']

    learn_spectra_within_wave_range: True

    decode_spatial_embedding: True
    quantize_latent: False
    quantize_spectra: True
    weight_train: False
    weight_by_wave_coverage: False

    spectra_beta: 1
    redshift_beta: 1

    uniform_sample_wave: True
    mixture_avg_per_band: True

    main_train_frozen_layer: ["nef.codebook.weight","spectra_decoder"]

    #### ******** Constantly modify ********
    train_spectra_pixels_only: False

    pixel_supervision: False
    spectra_supervision: True

    apply_gt_redshift: False         # -
    redshift_unsupervision: False    #  |- these three conflict each other
    redshift_semi_supervision: False # -

    correct_gt_redshift_based_on_redshift_bin: True

    train_use_all_wave: False
    spectra_supervision_use_all_wave: False

    train_num_wave_samples: 50
    spectra_supervision_num_wave_samples: 100

    resume_train: False
    resume_log_dir: ''
    resume_model_fname: 'model-ep100-it0.pth'
    #### ***********************************

infer:
    inferrer_type: 'AstroInferrer'
    infer_last_model_only: False

    infer_batch_size: 500
    pretrain_infer_batch_size: 2

    infer_use_all_wave: True
    # infer_num_wave: 
    pretrain_infer_use_all_wave: False
    pretrain_infer_num_wave: 200
    pretrain_infer_wave_sample_method: 'uniform_non_random'

    # recon img
    to_HDU: False
    # infer_log_dir: '20231118-200603_400_spectra_32_codes_constant_0.2_10k_epochs_narval'
    metric_options: ['mse','ssim','psnr']
    spectra_metric_options: [] #['zncc']
    spectra_zncc_window_width: 500
    calculate_sliding_zncc_above_threshold: True
    log_pixel_ratio: True
    plot_residual_map: True
    img_resid_lo: -10
    img_resid_hi: 10

    recon_zoomed: False
    recon_cutout_patch_uids: ['981215']
    # each patch may have multiple cutouts
    recon_cutout_sizes: [ [64],[32] ]
    recon_cutout_start_pos: [ [[256,256]], [[86,188]] ]

    # recon spectra
    infer_selected: False
    pretrain_num_infer_upper_bound: 5
    test_num_infer_upper_bound: 10
    # spectra_inferrence_id_fname: '/scratch/projects/vision/data/pdr3/output/neg-sup/20231108-163349_sc_16_100_alt_opt_1k_epochs/redshift/model-5_redshift_outlier_ids.npy'
    infer_outlier_only: True

    spectra_neighbour_size: 1

    flux_norm_cho: "identity"
    spectra_markers: [".",",","o","v","^","<",">","1","2","3","4","8","s","p","P","*","h","H","+","x","X","D","d","|","_"]
    mark_spectra: True
    plot_clipped_spectrum: True
    plot_spectrum_together: True
    plot_spectrum_with_gt: True
    plot_spectrum_with_recon: True
    plot_spectrum_with_trans: False

    plot_spectrum_under_gt_bin: True
    plot_spectrum_under_optimal_wrong_bin: True
    plot_codebook_coeff_under_optimal_wrong_bin: True

    plot_spectrum_according_to_zncc: True
    plot_spectrum_with_sliding_zncc: False
    local_zncc_threshold: 0.5
    average_neighbour_spectra: True
    infer_spectra_individually: False

    plot_redshift_precision_recall: False
    plot_redshift_precision_recall_together: True

    num_spectrum_per_fig: 35
    num_spectrum_per_row: 7

dataset:
    dataset_num_workers: 0
    space_dim: 3

    dataloader_drop_last: False
    dataset_type: 'astro'
    plot_img_distrib: True
    load_patch_data_cache: True

    dataset_path: '/scratch/projects/vision/data/pdr3'
    cedar_dataset_path: '/home/fred862/scratch/vision/data/pdr3'
    sockeye_dataset_path: '/arc/project/pr-kmyi-1/fred/data/pdr3'
    cedar_input_fits_path: '/home/fred862/projects/rrg-kyi/astro/hsc/pdr3_dud'
    graham_input_fits_path: '/home/fred862/projects/rrg-kyi/astro/fred862/pdr3_dud'
    sockeye_input_fits_path: '/arc/project/pr-kmyi-1/fred/data/pdr3/input/pdr3_dud'

    wave_range_fname: 'wave_range0.npy'
    coords_type: "img"
    normalize_coords: True
    gt_img_norm_cho: 'identity'   # identity/arcsinh/linear/clip(0,1)
    train_pixels_norm: 'identity' # identity/arcsinh/sinh/linear/clip(0,1)

patch_data:
    tracts: ['9812']
    patches: ['1,5']
    use_full_patch: True

    #### *** test patches ****
    test_tracts: []
    test_patches: []
    use_full_test_patch: False
    # TODO: add cutout config
    #### *********************

    #### **** below fields should be changed together ****
    patch_selection_cho: "64_cutout"

    # if don't use full patch, we can select cutout from tiles
    patch_cutout_num_rows: [64]
    patch_cutout_num_cols: [64]
    patch_cutout_start_pos: [[86,188]] #[[1917,754]] #[[1750,550]] #[[86,188]]
    #### *************************************************

trans_data:
    # num_bands: 1
    # sensor_collection_name: '1_i'
    # filter_ids: [2]
    # filters: [i]
    # sensors_full_name: [HSC-I]
    # plot_labels: ['i']
    # plot_colors: ['blue']
    # plot_styles: ['solid']

    num_bands: 3
    sensor_collection_name: '3_gri'
    filter_ids: [0,1,2]
    filters: [g,r,i]
    sensors_full_name: [HSC-G,HSC-R,HSC-I]
    plot_labels: ['g', 'r', 'i']
    plot_colors: ['green','red','blue']
    plot_styles: ['solid','solid','solid']
 
    # num_bands: 5
    # sensor_collection_name: '5_grizy'
    # filter_ids: [0,1,2,3,4]
    # filters: [g,r,i,z,y]
    # sensors_full_name: [HSC-G,HSC-R,HSC-I,HSC-Z,HSC-Y]
    # plot_labels: ['g', 'r', 'i', 'z', 'y']
    # plot_colors: ['green','red','blue','gray','yellow']
    # plot_styles: ['solid','solid','solid','solid','solid']

    # num_bands: 10
    # sensor_collection_name: '10'
    # filter_ids: [0,1,2,3,4,5,6,7,8,9]
    # filters: [g,r,i,z,y,nb387,nb816,nb921,u,us]
    # sensors_full_name: [HSC-G,HSC-R,HSC-I,HSC-Z,HSC-Y,NB0387,NB0816,NB0921,u,uS]
    # plot_labels: ['g', 'r', 'i', 'z', 'y', 'nb387', 'nb816', 'nb921','u','u*']
    # plot_colors: ['green','red','blue','gray','yellow','gray','red','blue','yellow','blue']
    # plot_styles: ['solid','solid','solid','solid','solid','dashed','dashed','dashed','dashdot','dashdot']

    plot_trans: True
    trans_sample_method: 'mixture'
    trans_threshold: 1e-4
    hardcode_num_trans_samples: 12
    trans_sample_interval: 10

spectra_data:
    download_source_spectra: False
    source_spectra_fname: "source_deimos_table_v7_different_wave_range_exclude_0_flux.tbl"
    source_spectra_link: "https://irsa.ipac.caltech.edu/data/COSMOS/spectra/deimos/spec1d_tbl"
    spectra_data_format: "tbl"
    spectra_data_source: "deimos"
    max_spectra_len: 8191 # hardcoded

    num_gt_spectra_upper_bound: 7000  # #spectra to load
<<<<<<< HEAD
    num_supervision_spectra_upper_bound: 1000
=======
    num_supervision_spectra_upper_bound: 400
>>>>>>> 60b2bbb9
    val_spectra_ratio: 1 #0.8
    source_spectra_cho: "" #"6000_to_8000"

    # **** Below fields should be modified together ****
    spectra_tracts: ['9569','9570','9571','9572','9812','9813','9814','10054','10055','10056']
    spectra_patches_r: ['0','1','2','3','4','5','6','7','8']
    spectra_patches_c: ['0','1','2','3','4','5','6','7','8']

    convolve_spectra: True
    spectra_smooth_sigma: 50
    processed_spectra_cho: "v7_table"
    # **************************************************

    spectra_supervision_wave_lo: 6000
    spectra_supervision_wave_hi: 8000
    codebook_spectra_plot_wave_lo: 6000 #2000
    codebook_spectra_plot_wave_hi: 8000 #10000
    load_spectra_data_from_cache: True
    # debug1: 300 spectra [9812][0,1][0-8] normed
    # debug2: 30 spectra [9812][0][0,1,2] normed

inpaint:
    inpaint_cho: 'spectral_inpaint' #'no_inpaint'
    inpaint_sample_ratio: 0.01 # 0-1
    plot_masked_gt: True

    # assume max set is 10 bands in this order [GRIZY,nb387,nb816,nb921,u,us]
    # always makes sure mask creation is called for a continuous set of bands
    # if train and inpaint bands dont form a continuous seq e.g. (train [1R,8u], inpaint [8u])
    # set mask band to any set of continuous bands that include current train and inpaint bands,
    # preferrably something like [0,1,2,3,4,5,6,7,8].
    # When do masking, pick only 1 and 8 channel from the full mask

    # define mask directory
    mask_mode: 'rand_same'
    mask_bandset_cho: '5grizy' # *change everytime
    mask_seed: 0              # seed to do random masking

    # define current train and inpaint bands (only used by spectral inpainting)
    # for us band, we use mask created for all 10 bands, where us is 9th train_bands: [0,1,3,4,5,6,8]
    #train_bands: [0,1,3,4,5,6,8]
    #inpaint_bands: [2,7,9]
    #relative_train_bands: [0,1,3,4,5,6,8]
    #relative_inpaint_bands: [2,7,9]
    train_bands: [0,2,3,4]
    inpaint_bands: [1]
    relative_train_bands: [0,2,3,4]
    relative_inpaint_bands: [1]<|MERGE_RESOLUTION|>--- conflicted
+++ resolved
@@ -14,11 +14,7 @@
     seed: 80
 
     tasks: ['codebook_pretrain'] #,'recon_gt_spectra','save_redshift','plot_codebook_logits'] #,'recon_codebook_spectra','save_qtz_weights,'save_pixel_values']
-<<<<<<< HEAD
-    #tasks: ['codebook_pretrain_infer','plot_codebook_coeff_all_bins'] #,'recon_spectra_all_bins'] #'plot_codebook_coeff','recon_spectra','save_optimal_bin_ids','save_redshift'] #'recon_codebook_spectra'] #,'save_qtz_weights','save_pixel_values','recon_img','integrate_gt_spectra']
-=======
     tasks: ['codebook_pretrain_infer','recon_spectra','save_redshift'] #'plot_codebook_coeff_all_bins','recon_spectra_all_bins','plot_codebook_coeff','recon_spectra','save_optimal_bin_ids','save_redshift','recon_codebook_spectra','save_qtz_weights','save_pixel_values','recon_img','integrate_gt_spectra']
->>>>>>> 60b2bbb9
     #tasks: ['redshift_pretrain'] #,'recon_gt_spectra','save_redshift','plot_codebook_coeff'] #,'save_pixel_values','recon_codebook_spectra_individ']
     #tasks: ['redshift_pretrain_infer','recon_spectra','save_redshift'] #,'recon_spectra_all_bins','plot_redshift_logits','plot_binwise_spectra_loss','plot_codebook_coeff','save_optimal_bin_ids','recon_codebook_spectra''save_codebook_latents','save_qtz_weights',]
 
@@ -108,11 +104,7 @@
     pretrain_codebook: True
     sample_from_codebook_pretrain_spectra: True
 
-<<<<<<< HEAD
     pretrain_batch_size: 10
-=======
-    pretrain_batch_size: 15
->>>>>>> 60b2bbb9
     pretrain_pixel_beta: 1
     pretrain_redshift_beta: 0.1
 
@@ -177,11 +169,7 @@
     redshift_logit_latent_dim: 330
 
     main_train_with_pretrained_latents: False
-<<<<<<< HEAD
-    redshift_pretrain_num_spectra: 200
-=======
     redshift_pretrain_num_spectra: 400
->>>>>>> 60b2bbb9
 
     add_redshift_logit_bias: False
     plot_logits_for_gt_bin: False
@@ -260,20 +248,12 @@
     spectra_loss_cho: l2_none #emd
     redshift_loss_cho: l2_mean
 
-<<<<<<< HEAD
-    num_epochs: 10000
-=======
     num_epochs: 100
->>>>>>> 60b2bbb9
     batch_size: 5500
     valid_every: -1
     render_tb_every: -1
     log_tb_every: -1
-<<<<<<< HEAD
-    log_cli_every: 1000
-=======
     log_cli_every: 10
->>>>>>> 60b2bbb9
     log_gpu_every: -1
     plot_grad_every: -1
     save_data_every: -1
@@ -482,11 +462,7 @@
     max_spectra_len: 8191 # hardcoded
 
     num_gt_spectra_upper_bound: 7000  # #spectra to load
-<<<<<<< HEAD
-    num_supervision_spectra_upper_bound: 1000
-=======
     num_supervision_spectra_upper_bound: 400
->>>>>>> 60b2bbb9
     val_spectra_ratio: 1 #0.8
     source_spectra_cho: "" #"6000_to_8000"
 
