--- conflicted
+++ resolved
@@ -13,9 +13,6 @@
 *.egg-info
 build
 imgui.ini
-<<<<<<< HEAD
 
 *~
-=======
-wandb/
->>>>>>> 75039a42
+wandb/