# Copyright (c) 2022, NVIDIA CORPORATION & AFFILIATES.  All rights reserved.
#
# NVIDIA CORPORATION & AFFILIATES and its licensors retain all intellectual property
# and proprietary rights in and to this software, related documentation
# and any modifications thereto.  Any use, reproduction, disclosure or
# distribution of this software and related documentation without an express
# license agreement from NVIDIA CORPORATION & AFFILIATES is strictly prohibited.


if __name__ == "__main__":
    import app_utils

    from wisp.trainers import *
    from wisp.config_parser import parse_options, argparse_to_str, get_modules_from_config, \
        get_optimizer_from_config
    from wisp.framework import WispState
    
    import os
    import wandb

    # Usual boilerplate
    parser = parse_options(return_parser=True)
    app_utils.add_log_level_flag(parser)
    app_group = parser.add_argument_group('app')
    # Add custom args if needed for app
    args, args_str = argparse_to_str(parser)
    
    using_wandb = args.wandb_project is not None
    if using_wandb:
        wandb.init(
            project=args.wandb_project,
            name=args.exp_name if args.wandb_run_name is None else args.wandb_run_name,
            entity=args.wandb_entity,
            job_type="validate" if args.valid_only else "train",
            config=vars(args),
            sync_tensorboard=True
        )
    
    app_utils.default_log_setup(args.log_level)
    pipeline, train_dataset, device = get_modules_from_config(args)
    optim_cls, optim_params = get_optimizer_from_config(args)
    trainer = globals()[args.trainer_type](pipeline, train_dataset, args.epochs, args.batch_size,
<<<<<<< HEAD
                                           optim_cls, args.lr, args.weight_decay,
                                           args.grid_lr_weight, optim_params, args.log_dir, device,
                                           exp_name=args.exp_name, info=args_str, extra_args=vars(args),
                                           render_every=args.render_every, save_every=args.save_every)
=======
                                      optim_cls, args.lr, args.weight_decay,
                                      args.grid_lr_weight, optim_params, args.log_dir, device,
                                      exp_name=args.exp_name, info=args_str, extra_args=vars(args),
                                      render_tb_every=args.render_tb_every, save_every=args.save_every, using_wandb=using_wandb)
>>>>>>> 75039a42
    if args.valid_only:
        trainer.validate()
    else:
        trainer.train()
    
    if args.trainer_type == "MultiviewTrainer" and using_wandb and args.wandb_viz_nerf_angles != 0:
        trainer.render_final_view(
            num_angles=args.wandb_viz_nerf_angles,
            camera_distance=args.wandb_viz_nerf_distance
        )
    
    if using_wandb:
        wandb.finish()<|MERGE_RESOLUTION|>--- conflicted
+++ resolved
@@ -40,17 +40,10 @@
     pipeline, train_dataset, device = get_modules_from_config(args)
     optim_cls, optim_params = get_optimizer_from_config(args)
     trainer = globals()[args.trainer_type](pipeline, train_dataset, args.epochs, args.batch_size,
-<<<<<<< HEAD
-                                           optim_cls, args.lr, args.weight_decay,
-                                           args.grid_lr_weight, optim_params, args.log_dir, device,
-                                           exp_name=args.exp_name, info=args_str, extra_args=vars(args),
-                                           render_every=args.render_every, save_every=args.save_every)
-=======
                                       optim_cls, args.lr, args.weight_decay,
                                       args.grid_lr_weight, optim_params, args.log_dir, device,
                                       exp_name=args.exp_name, info=args_str, extra_args=vars(args),
                                       render_tb_every=args.render_tb_every, save_every=args.save_every, using_wandb=using_wandb)
->>>>>>> 75039a42
     if args.valid_only:
         trainer.validate()
     else:
